# frozen_string_literal: true

require "singleton"
require "paper_trail/serializers/yaml"

module PaperTrail
  # Global configuration affecting all threads. Some thread-specific
  # configuration can be found in `paper_trail.rb`, others in `controller.rb`.
  class Config
    include Singleton

    E_PT_AT_REMOVED = <<-EOS.squish
<<<<<<< HEAD
      Association Tracking for PaperTrail has been extracted to a seperate gem.
=======
      Association Tracking for PaperTrail has been extracted to a separate gem.
>>>>>>> 2b479a7f
      To use it, please add `paper_trail-association_tracking` to your Gemfile.
      If you don't use it (most people don't, that's the default) and you set
      `track_associations = false` somewhere (probably a rails initializer) you
      can remove that line now.
    EOS

    attr_accessor(
      :association_reify_error_behaviour,
      :object_changes_adapter,
      :serializer,
      :version_limit,
      :has_paper_trail_defaults
    )

    def initialize
      # Variables which affect all threads, whose access is synchronized.
      @mutex = Mutex.new
      @enabled = true

      # Variables which affect all threads, whose access is *not* synchronized.
      @serializer = PaperTrail::Serializers::YAML
      @has_paper_trail_defaults = {}
    end

    # Indicates whether PaperTrail is on or off. Default: true.
    def enabled
      @mutex.synchronize { !!@enabled }
    end

    def enabled=(enable)
      @mutex.synchronize { @enabled = enable }
    end

    # In PT 10, the paper_trail-association_tracking gem was changed from a
    # runtime dependency to a development dependency. We raise an error about
    # this for the people who don't read changelogs.
    #
    # We raise a generic RuntimeError instead of a specific PT error class
    # because there is no known use case where someone would want to rescue
    # this. If we think of such a use case in the future we can revisit this
    # decision.
    #
    # @override If PT-AT is `require`d, it will replace this method with its
    # own implementation.
    def track_associations=(value)
      if value
        raise E_PT_AT_REMOVED
      else
        ::Kernel.warn(E_PT_AT_REMOVED)
      end
    end

    # @override If PT-AT is `require`d, it will replace this method with its
    # own implementation.
    def track_associations?
      raise E_PT_AT_REMOVED
    end
  end
end<|MERGE_RESOLUTION|>--- conflicted
+++ resolved
@@ -10,11 +10,7 @@
     include Singleton
 
     E_PT_AT_REMOVED = <<-EOS.squish
-<<<<<<< HEAD
-      Association Tracking for PaperTrail has been extracted to a seperate gem.
-=======
       Association Tracking for PaperTrail has been extracted to a separate gem.
->>>>>>> 2b479a7f
       To use it, please add `paper_trail-association_tracking` to your Gemfile.
       If you don't use it (most people don't, that's the default) and you set
       `track_associations = false` somewhere (probably a rails initializer) you

# Changelog

This project follows [semver 2.0.0](http://semver.org/spec/v2.0.0.html) and the
recommendations of [keepachangelog.com](http://keepachangelog.com/).

## Unreleased

### Breaking Changes

- None

### Added

<<<<<<< HEAD
- None

### Fixed

- None
=======
- Support ruby 2.6.0
- [#1182](https://github.com/paper-trail-gem/paper_trail/pull/1182) -
  Support rails 6.0.0.beta1

### Fixed

- [#1177](https://github.com/paper-trail-gem/paper_trail/pull/1177) -
  Do not store ignored and skipped attributes in `object_changes` on destroy.

### Deprecated

- [#1176](https://github.com/paper-trail-gem/paper_trail/pull/1176) -
  `config.paper_trail.enabled`
>>>>>>> 601ebaab

## 10.1.0 (2018-12-04)

### Breaking Changes

- None

### Deprecated

- [#1158](https://github.com/paper-trail-gem/paper_trail/pull/1158) - Passing
  association name as `versions:` option or Version class name as `class_name:`
  options directly to `has_paper_trail`. Use `has_paper_trail versions: {name:
  :my_name, class_name: "MyVersionModel"}` instead.

### Added

- [#1166](https://github.com/paper-trail-gem/paper_trail/pull/1166) -
  New global option `has_paper_trail_defaults`, defaults for `has_paper_trail`
- [#1158](https://github.com/paper-trail-gem/paper_trail/pull/1158) — Add the
  ability to pass options, such as `scope` or `extend:` to the `has_many
  :versions` association macro.
- [#1172](https://github.com/paper-trail-gem/paper_trail/pull/1172) -
  Support rails 6.0.0.alpha

### Fixed

- None

## 10.0.1 (2018-09-01)

### Breaking Changes

- None

### Added

- None

### Fixed

- [#1150](https://github.com/paper-trail-gem/paper_trail/pull/1150) - When PT-AT
  is not loaded, and someone sets `track_associations = false`, it should
  `warn`, not `raise`.

## 10.0.0 (2018-09-01)

PT 10 tackles some tough issues that required breaking changes. We fixed a
rare issue with STI, and saved major disk space in databases with tens
of millions of version records. Special thanks to @lorint and @seanlinsley,
respectively.

### Breaking changes affecting most people

- [#1132](https://github.com/paper-trail-gem/paper_trail/pull/1132) - Removed a
  dozen methods deprecated in PT 9. Make sure you've addressed all deprecation
  warnings before upgrading.

### Breaking changes affecting fewer people

- [db9c392d](https://github.com/paper-trail-gem/paper_trail/commit/db9c392d) -
  `paper_trail-association_tracking` is no longer a runtime dependency. If you
  use it (`track_associations = true`) you must now add it to your own `Gemfile`.
  See also [PT-AT #7](https://github.com/westonganger/paper_trail-association_tracking/issues/7)
- [#1130](https://github.com/paper-trail-gem/paper_trail/pull/1130) -
  Removed `save_changes`. For those wanting to save space, it's more effective
  to drop the `object` column. If you need ultimate control over the
  `object_changes` column, you can write your own `object_changes_adapter`.

### Breaking changes most people won't care about

- [#1121](https://github.com/paper-trail-gem/paper_trail/issues/1121) -
  `touch` now always inserts `null` in `object_changes`.
- [#1123](https://github.com/paper-trail-gem/paper_trail/pull/1123) -
  `object_changes` is now populated on destroy in order to make
  `where_object_changes` usable when you've dropped the `object` column.
  Sean is working on an optional backport migration and will post about it in
  [#1099](https://github.com/paper-trail-gem/paper_trail/issues/1099) when
  he's done.

### Added

- [#1099](https://github.com/paper-trail-gem/paper_trail/issues/1099) -
  Ability to save ~50% storage space by making the `object` column optional.
  Note that this disables `reify` and `where_object`.

### Fixed

- [#594](https://github.com/paper-trail-gem/paper_trail/issues/594) -
  A rare issue with reification of STI subclasses, affecting only PT-AT users
  who have a model with mutliple associations, whose foreign keys are named the
  same, and whose foreign models are STI with the same parent class. This fix
  requires a schema change. See [docs section 4.b.1 The optional `item_subtype`
  column](https://github.com/paper-trail-gem/paper_trail#4b-associations) for
  instructions.

## 9.2.0 (2018-06-09)

### Breaking Changes

- None

### Added

- [#1070](https://github.com/paper-trail-gem/paper_trail/issues/1070) -
  The experimental associations tracking feature has been moved to a separate
  gem, [paper_trail-association_tracking](https://github.com/westonganger/paper_trail-association_tracking). PT will,
  for now, have a runtime dependency on this new gem. So, assuming the gem
  extraction goes well, no breaking changes are anticipated.
- [#1093](https://github.com/paper-trail-gem/paper_trail/pull/1093) -
  `PaperTrail.config.object_changes_adapter` - Expert users can write their own
  adapter to control how the changes for each version are stored in the
  object_changes column. An example of this implementation using the hashdiff
  gem can be found here:
  [paper_trail-hashdiff](https://github.com/hashwin/paper_trail-hashdiff)

### Fixed

- None

## 9.1.1 (2018-05-30)

### Breaking Changes

- None

### Added

- None

### Fixed

- [#1098](https://github.com/paper-trail-gem/paper_trail/pull/1098) - Fix
  regression in 9.1.0 re: generator `--with-associations`

## 9.1.0 (2018-05-23)

### Breaking Changes

- None

### Added

- [#1091](https://github.com/paper-trail-gem/paper_trail/pull/1091) -
  `PaperTrail.config.association_reify_error_behaviour` - For users of the
  experimental association tracking feature. Starting with PT 9.0.0, reification
  of `has_one` associations is stricter. This option gives users some choices
  for how to handle the `PaperTrail::Reifiers::HasOne::FoundMoreThanOne` error
  introduced in PT 9. See README section 4.b.1. "Known Issues" for more details.

### Fixed

- None

## 9.0.2 (2018-05-14)

### Breaking Changes

- None

### Added

- None

### Fixed

- [#1084](https://github.com/paper-trail-gem/paper_trail/pull/1084)
  The `touch` callback (added in 9.0.0) now inserts the correct value into
  the `versions.object` column.

### Other

- Stop testing against rails 5.0, which reached EoL on 2018-04-15, when 5.2
  was released, per the [rails maintenance
  policy](http://guides.rubyonrails.org/maintenance_policy.html)

## 9.0.1 (2018-04-23)

### Breaking Changes

- None

### Added

- [#1076](https://github.com/paper-trail-gem/paper_trail/issues/1076)
  Add `save_with_version`, a replacement for deprecated method
  `touch_with_version`. Not exactly the same, it's a save, not a touch.
- [#1074](https://github.com/paper-trail-gem/paper_trail/pull/1074)
  `PaperTrail.request do ... end` now returns the value the given block.

### Fixed

- None

## 9.0.0 (2018-03-26)

### Breaking Changes, Major

- [#1063](https://github.com/paper-trail-gem/paper_trail/pull/1063) - `touch` will now
  create a version. This can be configured with the `:on` option. See
  documentation section 2.a. "Choosing Lifecycle Events To Monitor".
- Drop support for ruby 2.2, [whose EoL is the end of March,
  2018](https://www.ruby-lang.org/en/news/2017/09/14/ruby-2-2-8-released/)
- PaperTrail now uses `frozen_string_literal`, so you should assume that all
  strings it returns are frozen.
- Using `where_object_changes` to read YAML from a text column will now raise
  error, was deprecated in 8.1.0.

### Breaking Changes, Minor

- Removed deprecated `Version#originator`, use `#paper_trail_originator`
- Using paper_trail.on_destroy(:after) with ActiveRecord's
  belongs_to_required_by_default will produce an error instead of a warning.
- Removed the `warn_about_not_setting_whodunnit` controller method. This will
  only be a problem for you if you are skipping it, eg.
  `skip_after_action :warn_about_not_setting_whodunnit`, which few people did.

### Deprecated

- [#1063](https://github.com/paper-trail-gem/paper_trail/pull/1063) -
  `paper_trail.touch_with_version` is deprecated in favor of `touch`.
- [#1033](https://github.com/paper-trail-gem/paper_trail/pull/1033) - Request variables
  are now set using eg. `PaperTrail.request.whodunnit=` and the old way,
  `PaperTrail.whodunnit=` is deprecated.

### Added

- [#1067](https://github.com/paper-trail-gem/paper_trail/pull/1033) -
  Add support to Rails 5.2.
- [#1033](https://github.com/paper-trail-gem/paper_trail/pull/1033) -
  Set request variables temporarily using a block, eg.
  `PaperTrail.request(whodunnit: 'Jared') do .. end`
- [#1037](https://github.com/paper-trail-gem/paper_trail/pull/1037) Add `paper_trail.update_columns`
- [#961](https://github.com/paper-trail-gem/paper_trail/issues/961) - Instead of
  crashing when misconfigured Custom Version Classes are used, an error will be
  raised earlier, with a much more helpful message.
- Failing to set PaperTrail.config.track_associations will no longer produce
  a warning. The default (false) will remain the same.

### Fixed

- [#1051](https://github.com/paper-trail-gem/paper_trail/issues/1051) - `touch_with_version`
  should always create a version, regardles of the `:only` option
- [#1047](https://github.com/paper-trail-gem/paper_trail/issues/1047) - A rare issue
  where `touch_with_version` saved less data than expected, but only when the
  update callback was not installed, eg. `has_paper_trail(on: [])`
- [#1042](https://github.com/paper-trail-gem/paper_trail/issues/1042) - A rare issue
  with load order when using PT outside of rails
- [#594](https://github.com/paper-trail-gem/paper_trail/issues/594) - Improved the
  error message for a very rare issue in the experimental association tracking
  feature involving two has_one associations, referencing STI models with the
  same base class, and the same foreign_key.

## 8.1.2 (2017-12-22)

### Breaking Changes

- None

### Added

- None

### Fixed

- [#1028](https://github.com/paper-trail-gem/paper_trail/pull/1028) Reifying
  associations will now use `base_class` name instead of class name
  to reify STI models corrrectly.

## 8.1.1 (2017-12-10)

### Breaking Changes

- None

### Added

- None

### Fixed

- [#1018](https://github.com/paper-trail-gem/paper_trail/pull/1018)
  Serializing postgres arrays

## 8.1.0 (2017-11-30)

### Breaking Changes

- None

### Added

- [#997](https://github.com/paper-trail-gem/paper_trail/pull/997)
  Deprecate `where_object_changes` when reading YAML from a text column

### Fixed

- [#1009](https://github.com/paper-trail-gem/paper_trail/pull/1009)
  End generated `config/initializers/paper_trail.rb` with newline.

## 8.0.1 (2017-10-25)

### Breaking Changes

- None

### Added

- None

### Fixed

- [#1003](https://github.com/paper-trail-gem/paper_trail/pull/1003) - Warn when PT
  cannot be loaded because rails is not loaded yet.

## 8.0.0 (2017-10-04)

### Breaking Changes

- Drop support for rails 4.0 and 4.1, whose EoL was
  [2016-06-30](http://weblog.rubyonrails.org/2016/6/30/Rails-5-0-final/)
- Drop support for ruby 2.1, whose EoL was [2017-04-01](http://bit.ly/2ppWDYa)
- [#803](https://github.com/paper-trail-gem/paper_trail/issues/803) -
  where_object_changes no longer supports reading json from a text column

### Added

- None

### Fixed

- [#996](https://github.com/paper-trail-gem/paper_trail/pull/996) - Incorrect
  item_type in association reification query

## 7.1.3 (2017-09-19)

### Breaking Changes

- None

### Added

- None

### Fixed

- [#988](https://github.com/paper-trail-gem/paper_trail/pull/988) - Fix ActiveRecord
  version check in `VersionConcern` for Rails 4.0

## 7.1.2 (2017-08-30)

### Breaking Changes

- None

### Added

- None

### Fixed

- [#985](https://github.com/paper-trail-gem/paper_trail/pull/985) - Fix RecordInvalid
  error on nil item association when belongs_to_required_by_default is enabled.
## 7.1.1 (2017-08-18)

### Breaking Changes

- None

### Added

- None

### Fixed

- Stop including unnecessary files in released gem. Reduces .gem file size
  from 100K to 30K.
- [#984](https://github.com/paper-trail-gem/paper_trail/pull/984) - Fix NameError
  suspected to be caused by autoload race condition.

## 7.1.0 (2017-07-09)

### Breaking Changes

- None

### Added

- [#803](https://github.com/paper-trail-gem/paper_trail/issues/803)
  Deprecate `where_object_changes` when reading json from a text column
- [#976](https://github.com/paper-trail-gem/paper_trail/pull/976)
  `PaperTrail.whodunnit` accepts a `Proc`

### Fixed

- None

## 7.0.3 (2017-06-01)

### Breaking Changes

- None

### Added

- None

### Fixed

- [#959](https://github.com/paper-trail-gem/paper_trail/pull/959) -
  Add migration version (eg. `[5.1]`) to all migration generators.

## 7.0.2 (2017-04-26)

### Breaking Changes

- None

### Added

- [#932](https://github.com/paper-trail-gem/paper_trail/pull/932) -
  `PaperTrail.whodunnit` now accepts a block.

### Fixed

- [#956](https://github.com/paper-trail-gem/paper_trail/pull/956) -
  Fix ActiveRecord >= 5.1 version check

## 7.0.1 (2017-04-10)

### Breaking Changes

- None

### Added

- Generate cleaner migrations for databases other than MySQL

### Fixed

- [#949](https://github.com/paper-trail-gem/paper_trail/issues/949) - Inherit from the
  new versioned migration class, e.g. `ActiveRecord::Migration[5.1]`

## 7.0.0 (2017-04-01)

### Breaking Changes

- Drop support for ruby 1.9.3, whose EOL was 2015-02-23
- Drop support for ruby 2.0.0, whose EOL was 2016-02-24
- Remove deprecated config methods:
  - PaperTrail.serialized_attributes?
  - PaperTrail.config.serialized_attributes
  - PaperTrail.config.serialized_attributes=
- Sinatra integration moved to
  [paper_trail-sinatra](https://github.com/jaredbeck/paper_trail-sinatra) gem

### Added

- `PaperTrail.gem_version` returns a `Gem::Version`, nice for comparisons.

### Fixed

- [#925](https://github.com/paper-trail-gem/paper_trail/pull/925) - Update RSpec
  matchers to work with custom version association names
- [#929](https://github.com/paper-trail-gem/paper_trail/pull/929) -
  Fix error calling private method in rails 4.0
- [#938](https://github.com/paper-trail-gem/paper_trail/pull/938) - Fix bug where
  non-standard foreign key names broke belongs_to associations
- [#940](https://github.com/paper-trail-gem/paper_trail/pull/940) - When destroying
  versions to stay under version_limit, don't rely on the database to
  implicitly return the versions in the right order

## 6.0.2 (2016-12-13)

### Breaking Changes

- None

### Added

- None

### Fixed

- `88e513f` - Surprise argument modification bug in `where_object_changes`
- `c7efd62` - Column type-detection bug in `where_object_changes`
- [#905](https://github.com/paper-trail-gem/paper_trail/pull/905) - Only invoke
  `logger.warn` if `logger` instance exists

### Code Quality

- Improve Metrics/AbcSize from 30 to 22
- Improve Metrics/PerceivedComplexity from 10 to 9

## 6.0.1 (2016-12-04)

### Breaking Changes

- None

### Added

- None

### Fixed

- Remove rails 3 features that are no longer supported, most notably,
  `protected_attributes`.

## 6.0.0 (2016-12-03)

Now with rails 5.1 support, and less model pollution! About 40 methods that were
polluting your models' namespaces have been removed, reducing the chances of a
name conflict with your methods.

### Breaking Changes

- [#898](https://github.com/paper-trail-gem/paper_trail/pull/898) - Dropped support
  for rails 3
- [#864](https://github.com/paper-trail-gem/paper_trail/pull/864) - The model methods
  deprecated in 5.2.0 have been removed. Use `paper_trail.x` instead of `x`.
- [#861](https://github.com/paper-trail-gem/paper_trail/pull/861) - `timestamp_field=`
  removed without replacement. It is no longer configurable. The
  timestamp field in the `versions` table must now be named `created_at`.

### Deprecated

- None

### Added

- [#900](https://github.com/paper-trail-gem/paper_trail/pull/900/files) -
  Support for rails 5.1
- [#881](https://github.com/paper-trail-gem/paper_trail/pull/881) - Add RSpec matcher
  `have_a_version_with_changes` for easier testing.

### Fixed

- None

## 5.2.3 (2016-11-29)

### Breaking Changes

- None

### Deprecated

- None

### Added

- None

### Fixed

- [#889](https://github.com/paper-trail-gem/paper_trail/pull/889) -
  Fix warning message in instances when a version can't be persisted due to validation errors.
- [#868](https://github.com/paper-trail-gem/paper_trail/pull/868)
  Fix usage of find_by_id when primary key is not id, affecting reifying certain records.


## 5.2.2 (2016-09-08)

### Breaking Changes

- None

### Deprecated

- [#863](https://github.com/paper-trail-gem/paper_trail/pull/863) -
  PaperTrail.timestamp_field= deprecated without replacement.
  See [#861](https://github.com/paper-trail-gem/paper_trail/pull/861) for discussion.

### Added

- None

### Fixed

- None

## 5.2.1 (2016-09-02)

### Breaking Changes

- None

### Deprecated

- None

### Added

- None

### Fixed

- [#857](https://github.com/paper-trail-gem/paper_trail/pull/857) -
  Fix deserialization of enums written by PT 4.
- [#798](https://github.com/paper-trail-gem/paper_trail/issues/798) -
  Fix a rare bug with serialization of enums in rails 4.2 only when
  using `touch_with_version`.

## 5.2.0 (2016-06-27)

### Breaking Changes

- None

### Deprecated

- [#719](https://github.com/paper-trail-gem/paper_trail/pull/719) -
  The majority of model methods. Use paper_trail.x instead of x. Why? Your
  models are a crowded namespace, and we want to get out of your way!

### Added

- None

### Fixed

- None

## 5.1.1 (2016-05-31)

### Breaking Changes

- None

### Added

- None

### Fixed

- [#813](https://github.com/paper-trail-gem/paper_trail/pull/813) -
  Warning for paper_trail_on_destroy(:after) for pre-releases of AR 5
- [#651](https://github.com/paper-trail-gem/paper_trail/issues/651) -
  Bug with installing PT on MySQL <= 5.6

## 5.1.0 (2016-05-20)

### Breaking Changes

- None

### Added

- [#809](https://github.com/paper-trail-gem/paper_trail/pull/809) -
  Print warning if version cannot be saved.

### Fixed

- [#812](https://github.com/paper-trail-gem/paper_trail/pull/812) -
  Issue with saving HABTM associated objects using accepts_nested_attributes_for
- [#811](https://github.com/paper-trail-gem/paper_trail/pull/811) -
  Avoid unnecessary query in #record_destroy
- Improvements to documentation

## 5.0.1 (2016-05-04)

### Breaking Changes

- None

### Added

- None

### Fixed

- [#791](https://github.com/paper-trail-gem/paper_trail/issues/791) -
  A rare issue in applications that override `warn`.
- [#789](https://github.com/paper-trail-gem/paper_trail/issues/789) -
  A potentially common issue, in applications with initializers that use
  versioned models.

## 5.0.0 (2016-05-02)

### Breaking Changes

- [#758](https://github.com/paper-trail-gem/paper_trail/pull/758) -
  `PaperTrail.config.track_associations` getter method removed,
  use `track_associations?` instead.
- [#740](https://github.com/paper-trail-gem/paper_trail/issues/740) -
  `PaperTrail.config.track_associations?` now defaults to false
- [#723](https://github.com/paper-trail-gem/paper_trail/pull/723) -
  `PaperTrail.enabled=` now affects all threads
- [#556](https://github.com/paper-trail-gem/paper_trail/pull/556) /
  [#301](https://github.com/paper-trail-gem/paper_trail/issues/301) -
  If you are tracking who is responsible for changes with `whodunnit`, be aware
  that PaperTrail no longer adds the `set_paper_trail_whodunnit` before_action
  for you. Please add this before_action to your ApplicationController to
  continue recording whodunnit. See the readme for an example.
- [#683](https://github.com/paper-trail-gem/paper_trail/pull/683) /
  [#682](https://github.com/paper-trail-gem/paper_trail/issues/682) -
  Destroy callback default changed to :before to accommodate ActiveRecord 5
  option `belongs_to_required_by_default` and new Rails 5 default.

### Added

- [#771](https://github.com/paper-trail-gem/paper_trail/pull/771) -
  Added support for has_and_belongs_to_many associations
- [#741](https://github.com/paper-trail-gem/paper_trail/issues/741) /
  [#681](https://github.com/paper-trail-gem/paper_trail/pull/681)
  MySQL unicode support in migration generator
- [#689](https://github.com/paper-trail-gem/paper_trail/pull/689) -
  Rails 5 compatibility
- Added a rails config option: `config.paper_trail.enabled`
- [#503](https://github.com/paper-trail-gem/paper_trail/pull/730) -
  Support for reifying belongs_to associations.

### Fixed

- [#777](https://github.com/paper-trail-gem/paper_trail/issues/777) -
  Support HMT associations with `:source` option.
- [#738](https://github.com/paper-trail-gem/paper_trail/issues/738) -
  Rare bug where a non-versioned STI parent caused `changeset` to
  return an empty hash.
- [#731](https://github.com/paper-trail-gem/paper_trail/pull/731) -
  Map enums to database values before storing in `object_changes` column.
- [#715](https://github.com/paper-trail-gem/paper_trail/issues/715) -
  Optimize post-rollback association reset.
- [#701](https://github.com/paper-trail-gem/paper_trail/pull/701) /
  [#699](https://github.com/paper-trail-gem/paper_trail/issues/699) -
  Cleaning old versions explicitly preserves the most recent
  versions instead of relying on database result ordering.
- [#635](https://github.com/paper-trail-gem/paper_trail/issues/635) -
  A bug where it was not possible to disable PT when using a multi-threaded
  webserver.
- [#584](https://github.com/paper-trail-gem/paper_trail/issues/584) -
  Fixed deprecation warning for Active Record after_callback / after_commit

## 4.2.0 (2016-05-31)

### Breaking Changes

- None

### Added

- [#808](https://github.com/paper-trail-gem/paper_trail/pull/808) -
  Warn when destroy callback is set to :after with ActiveRecord 5
  option `belongs_to_required_by_default` set to `true`.

### Fixed

- None

## 4.1.0 (2016-01-30)

### Known Issues

- Version changesets now store ENUM values incorrectly (as nulls). Previously the values were stored as strings. This only affects Rails 4, not Rails 5. See [#926](https://github.com/paper-trail-gem/paper_trail/pull/926)

### Breaking Changes

- None

### Added

- A way to control the order of AR callbacks.
  [#614](https://github.com/paper-trail-gem/paper_trail/pull/614)
- Added `unversioned_attributes` option to `reify`.
  [#579](https://github.com/paper-trail-gem/paper_trail/pull/579)

### Fixed

- None

## 4.0.2 (2016-01-19)

### Breaking Changes

- None

### Added

- None

### Fixed

- [#696](https://github.com/paper-trail-gem/paper_trail/issues/696) /
  [#697](https://github.com/paper-trail-gem/paper_trail/pull/697)
  Bind JSON query parameters in `where_object` and `where_object_changes`.

## 4.0.1 (2015-12-14)

### Breaking Changes

- None

### Added

- None

### Fixed

- [#636](https://github.com/paper-trail-gem/paper_trail/issues/636) -
  Should compile assets without a db connection
- [#589](https://github.com/paper-trail-gem/paper_trail/pull/589) /
  [#588](https://github.com/paper-trail-gem/paper_trail/issues/588) -
  Fixes timestamp for "create" versions

## 4.0.0 (2015-07-30)

This major release adds JSON column support in PostgreSQL, limited support for
versioning associations, various new configuration options, and a year's worth
of bug fixes. Thanks to everyone who helped test the two betas and two release
candidates.

### Breaking Changes

- Using a Rails initializer to reopen PaperTrail::Version or otherwise extend
  PaperTrail is no longer recommended. An alternative is described in the
  readme. See https://github.com/paper-trail-gem/paper_trail/pull/557 and
  https://github.com/paper-trail-gem/paper_trail/pull/492.
- If you depend on the `RSpec` or `Cucumber` helpers, you must
  [require them in your test helper](https://github.com/paper-trail-gem/paper_trail#testing).
- [#566](https://github.com/paper-trail-gem/paper_trail/pull/566) - Removed deprecated
  methods `paper_trail_on` and `paper_trail_off`. Use `paper_trail_on!` and
  `paper_trail_off!` instead.
- [#458](https://github.com/paper-trail-gem/paper_trail/pull/458) - Version metadata
  (the `:meta` option) from AR attributes for `create` events will now save the
  current value instead of `nil`.
- [#391](https://github.com/paper-trail-gem/paper_trail/issues/391) - `object_changes`
  value should dump to `YAML` as a normal `Hash` instead of an
  `ActiveSupport::HashWithIndifferentAccess`.
- [#375](https://github.com/paper-trail-gem/paper_trail/pull/375) /
  [#374](https://github.com/paper-trail-gem/paper_trail/issues/374) /
  [#354](https://github.com/paper-trail-gem/paper_trail/issues/354) /
  [#131](https://github.com/paper-trail-gem/paper_trail/issues/131) -
  Versions are now saved with an `after_` callback, instead of a `before_`
  callback. This ensures that the timestamp field for a version matches the
  corresponding timestamp in the model.
- `3da1f104` - `PaperTrail.config` and `PaperTrail.configure` are now
  identical: both return the `PaperTrail::Config` instance and also
  yield it if a block is provided.

### Added

- [#525](https://github.com/paper-trail-gem/paper_trail/issues/525) /
  [#512](https://github.com/paper-trail-gem/paper_trail/pull/512) -
  Support for virtual accessors and redefined setter and getter methods.
- [#518](https://github.com/paper-trail-gem/paper_trail/pull/518) - Support for
  querying against PostgreSQL's
  [`JSON` and `JSONB` column types](http://www.postgresql.org/docs/9.4/static/datatype-json.html)
  via `PaperTrail::VersionConcern#where_object` and
  `PaperTrail::VersionConcern#where_object_changes`
- [#507](https://github.com/paper-trail-gem/paper_trail/pull/507) -
  New option: `:save_changes` controls whether or not to save changes to the
  `object_changes` column (if it exists).
- [#500](https://github.com/paper-trail-gem/paper_trail/pull/500) - Support for
  passing an empty array to the `on` option (`on: []`) to disable all
  automatic versioning.
- [#494](https://github.com/paper-trail-gem/paper_trail/issues/494) - The install
  generator will warn the user if the migration they are attempting to
  generate already exists.
- [#484](https://github.com/paper-trail-gem/paper_trail/pull/484) - Support for
  [PostgreSQL's `JSONB` Type](http://www.postgresql.org/docs/9.4/static/datatype-json.html)
  for storing `object` and `object_changes`.
- [#439](https://github.com/paper-trail-gem/paper_trail/pull/439) /
  [#12](https://github.com/paper-trail-gem/paper_trail/issues/12) -
  Support for versioning associations (has many, has one, etc.) one level deep.
- [#420](https://github.com/paper-trail-gem/paper_trail/issues/420) - Add
  `VersionConcern#where_object_changes` instance method; acts as a helper for
  querying against the `object_changes` column in versions table.
- [#416](https://github.com/paper-trail-gem/paper_trail/issues/416) - Added a
  `config` option for enabling/disabling utilization of
  `serialized_attributes` for `ActiveRecord`, necessary because
  `serialized_attributes` has been deprecated in `ActiveRecord` version `4.2`
  and will be removed in version `5.0`
- [#399](https://github.com/paper-trail-gem/paper_trail/pull/399) - Add `:dup`
  argument for options hash to `reify` which forces a new model instance.
- [#394](https://github.com/paper-trail-gem/paper_trail/pull/394) - Add RSpec matcher
  `have_a_version_with` for easier testing.
- [#347](https://github.com/paper-trail-gem/paper_trail/pull/347) - Autoload
  `ActiveRecord` models in via a `Rails::Engine` when the gem is used with
  `Rails`.

### Fixed

- [#563](https://github.com/paper-trail-gem/paper_trail/pull/563) - Fixed a bug in
  `touch_with_version` so that it will still create a version even when the
  `on` option is, e.g. `[:create]`.
- [#541](https://github.com/paper-trail-gem/paper_trail/pull/541) -
  `PaperTrail.config.enabled` should be Thread Safe
- [#451](https://github.com/paper-trail-gem/paper_trail/issues/451) - Fix `reify`
  method in context of model where the base class has a default scope, and the
  live instance is not scoped within that default scope.
- [#440](https://github.com/paper-trail-gem/paper_trail/pull/440) - `versions`
  association should clear/reload after a transaction rollback.
- [#438](https://github.com/paper-trail-gem/paper_trail/issues/438) -
  `ModelKlass.paper_trail_enabled_for_model?` should return `false` if
  `has_paper_trail` has not been declared on the class.
- [#404](https://github.com/paper-trail-gem/paper_trail/issues/404) /
  [#428](https://github.com/paper-trail-gem/paper_trail/issues/428) -
  `model_instance.dup` does not need to be invoked when examining what the
  instance looked like before changes were persisted, which avoids issues if a
  3rd party has overriden the `dup` behavior. Also fixes errors occuring when
  a user attempts to update the inheritance column on an STI model instance in
  `ActiveRecord` 4.1.x
- [#427](https://github.com/paper-trail-gem/paper_trail/pull/427) - Fix `reify`
  method in context of model where a column has been removed.
- [#414](https://github.com/paper-trail-gem/paper_trail/issues/414) - Fix
  functionality `ignore` argument to `has_paper_trail` in `ActiveRecord` 4.
- [#413](https://github.com/paper-trail-gem/paper_trail/issues/413) - Utilize
  [RequestStore](https://github.com/steveklabnik/request_store) to ensure that
  the `PaperTrail.whodunnit` is set in a thread safe manner within Rails and
  Sinatra.
- [#381](https://github.com/paper-trail-gem/paper_trail/issues/381) - Fix `irb`
  warning: `can't alias context from irb_context`. `Rspec` and `Cucumber`
  helpers should not be loaded by default, regardless of whether those
  libraries are loaded.
- [#248](https://github.com/paper-trail-gem/paper_trail/issues/248) - In MySQL, to
  prevent truncation, generated migrations now use `longtext` instead of `text`.
- Methods handling serialized attributes should fallback to the currently set
  Serializer instead of always falling back to `PaperTrail::Serializers::YAML`.

### Deprecated

- [#479](https://github.com/paper-trail-gem/paper_trail/issues/479) - Deprecated
  `originator` method, use `paper_trail_originator`.

## 3.0.9

  - [#479](https://github.com/paper-trail-gem/paper_trail/issues/479) - Deprecated
    `originator` method in favor of `paper_trail_originator` Deprecation warning
    informs users that the `originator` of the methods will be removed in
    version `4.0`. (Backported from v4)
  - Updated deprecation warnings for `Model.paper_trail_on` and
    `Model.paper_trail_off` to have display correct version number the methods
    will be removed (`4.0`)

## 3.0.8

  - [#525](https://github.com/paper-trail-gem/paper_trail/issues/525) / [#512](https://github.com/paper-trail-gem/paper_trail/pull/512) -
    Support for virtual accessors and redefined setter and getter methods.

## 3.0.7

  - [#404](https://github.com/paper-trail-gem/paper_trail/issues/404) / [#428](https://github.com/paper-trail-gem/paper_trail/issues/428) -
    Fix errors occuring when a user attempts to update the inheritance column on an STI model instance in `ActiveRecord` 4.1.x

## 3.0.6

  - [#414](https://github.com/paper-trail-gem/paper_trail/issues/414) - Backport fix for `ignore` argument to `has_paper_trail` in
    `ActiveRecord` 4.

## 3.0.5

  - [#401](https://github.com/paper-trail-gem/paper_trail/issues/401) / [#406](https://github.com/paper-trail-gem/paper_trail/issues/406) -
    `PaperTrail::Version` class is not loaded via a `Rails::Engine`, even when the gem is used within Rails. This feature has
    will be re-introduced in version `4.0`.
  - [#398](https://github.com/paper-trail-gem/paper_trail/pull/398) - Only require the `RSpec` helper if `RSpec::Core` is required.

## 3.0.3
*This version was yanked from RubyGems and has been replaced by version `3.0.5`, which is almost identical, but does not eager load
in the `PaperTrail::Version` class through a `Rails::Engine` when the gem is used on Rails since it was causing issues for some users.*

  - [#386](https://github.com/paper-trail-gem/paper_trail/issues/386) - Fix eager loading of `versions` association with custom class name
    in `ActiveRecord` 4.1.
  - [#384](https://github.com/paper-trail-gem/paper_trail/issues/384) - Fix `VersionConcern#originator` instance method.
  - [#383](https://github.com/paper-trail-gem/paper_trail/pull/383) - Make gem compatible with `ActiveRecord::Enum` (available in `ActiveRecord` 4.1+).
  - [#380](https://github.com/paper-trail-gem/paper_trail/pull/380) / [#377](https://github.com/paper-trail-gem/paper_trail/issues/377) -
    Add `VersionConcern#where_object` instance method; acts as a helper for querying against the `object` column in versions table.
  - [#373](https://github.com/paper-trail-gem/paper_trail/pull/373) - Fix default sort order for the `versions` association in `ActiveRecord` 4.1.
  - [#372](https://github.com/paper-trail-gem/paper_trail/pull/372) - Use [Arel](https://github.com/rails/arel) for SQL construction.
  - [#365](https://github.com/paper-trail-gem/paper_trail/issues/365) - `VersionConcern#version_at` should return `nil` when receiving a timestamp
    that occured after the object was destroyed.
  - Expand `PaperTrail::VERSION` into a module, mimicking the form used by Rails to give it some additional modularity & versatility.
  - Fixed `VersionConcern#index` instance method so that it conforms to using the primary key for ordering when possible.

## 3.0.2

  - [#357](https://github.com/paper-trail-gem/paper_trail/issues/357) - If a `Version` instance is reified and then persisted at that state,
    it's timestamp attributes for update should still get `touch`ed.
  - [#351](https://github.com/paper-trail-gem/paper_trail/pull/351) / [#352](https://github.com/paper-trail-gem/paper_trail/pull/352) -
    `PaperTrail::Rails::Controller` should hook into all controller types, and should not get loaded unless `ActionController` is.
  - [#346](https://github.com/paper-trail-gem/paper_trail/pull/346) - `user_for_paper_trail` method should accommodate different types
    for return values from `current_user` method.
  - [#344](https://github.com/paper-trail-gem/paper_trail/pull/344) - Gem is now tested against `MySQL` and `PostgreSQL` in addition to `SQLite`.
  - [#317](https://github.com/paper-trail-gem/paper_trail/issues/317) / [#314](https://github.com/paper-trail-gem/paper_trail/issues/314) -
    `versions` should default to ordering via the primary key if it is an integer to avoid timestamp comparison issues.
  - `PaperTrail::Cleaner.clean_versions!` should group versions by `PaperTrail.timestamp_field` when deciding which ones to
    keep / destroy, instead of always grouping by the `created_at` field.
  - If a `Version` instance is reified and then persisted at that state, it's source version
    (`model_instance#version_association_name`, usually `model_instance#version`) will get cleared since persisting it causes it to
    become the live instance.
  - If `destroy` actions are tracked for a versioned model, invoking `destroy` on the model will cause the corresponding version that
    gets generated to be assigned as the source version (`model_instance#version_association_name`, usually `model_instance#version`).

## 3.0.1

  - [#340](https://github.com/paper-trail-gem/paper_trail/issues/340) - Prevent potential error encountered when using the `InstallGenerator`
    with Rails `4.1.0.rc1`.
  - [#334](https://github.com/paper-trail-gem/paper_trail/pull/334) - Add small-scope `whodunnit` method to `PaperTrail::Model::InstanceMethods`.
  - [#329](https://github.com/paper-trail-gem/paper_trail/issues/329) - Add `touch_with_version` method to `PaperTrail::Model::InstanceMethods`,
    to allow for generating a version while `touch`ing a model.
  - [#328](https://github.com/paper-trail-gem/paper_trail/pull/328) / [#326](https://github.com/paper-trail-gem/paper_trail/issues/326) /
    [#307](https://github.com/paper-trail-gem/paper_trail/issues/307) - `Model.paper_trail_enabled_for_model?` and
    `model_instance.without_versioning` is now thread-safe.
  - [#316](https://github.com/paper-trail-gem/paper_trail/issues/316) - `user_for_paper_trail` should default to `current_user.try(:id)`
    instead of `current_user` (if `current_user` is defined).
  - [#313](https://github.com/paper-trail-gem/paper_trail/pull/313) - Make the `Rails::Controller` helper compatible with
    `ActionController::API` for compatibility with the [`rails-api`](https://github.com/rails-api/rails-api) gem.
  - [#312](https://github.com/paper-trail-gem/paper_trail/issues/312) - Fix RSpec `with_versioning` class level helper method.
  - `model_instance.without_versioning` now yields the `model_instance`, enabling syntax like this:
    `model_instance.without_versioning { |obj| obj.update(:name => 'value') }`.
  - Deprecated `Model.paper_trail_on` and `Model.paper_trail_off` in favor of bang versions of the methods.
    Deprecation warning informs users that the non-bang versions of the methods will be removed in version `4.0`

## 3.0.0

  - [#305](https://github.com/paper-trail-gem/paper_trail/pull/305) - `PaperTrail::VERSION` should be loaded at runtime.
  - [#295](https://github.com/paper-trail-gem/paper_trail/issues/295) - Explicitly specify table name for version class when
    querying attributes. Prevents `AmbiguousColumn` errors on certain `JOIN` statements.
  - [#289](https://github.com/paper-trail-gem/paper_trail/pull/289) - Use `ActiveSupport::Concern` for implementation of base functionality on
    `PaperTrail::Version` class. Increases flexibility and makes it easier to use custom version classes with multiple `ActiveRecord` connections.
  - [#288](https://github.com/paper-trail-gem/paper_trail/issues/288) - Change all scope declarations to class methods on the `PaperTrail::Version`
    class. Fixes usability when `PaperTrail::Version.abstract_class? == true`.
  - [#287](https://github.com/paper-trail-gem/paper_trail/issues/287) - Support for
    [PostgreSQL's JSON Type](http://www.postgresql.org/docs/9.2/static/datatype-json.html) for storing `object` and `object_changes`.
  - [#281](https://github.com/paper-trail-gem/paper_trail/issues/281) - `Rails::Controller` helper will return `false` for the
    `paper_trail_enabled_for_controller` method if `PaperTrail.enabled? == false`.
  - [#280](https://github.com/paper-trail-gem/paper_trail/pull/280) - Don't track virtual timestamp attributes.
  - [#278](https://github.com/paper-trail-gem/paper_trail/issues/278) / [#272](https://github.com/paper-trail-gem/paper_trail/issues/272) -
    Make RSpec and Cucumber helpers usable with [Spork](https://github.com/sporkrb/spork) and [Zeus](https://github.com/burke/zeus).
  - [#273](https://github.com/paper-trail-gem/paper_trail/pull/273) - Make the `only` and `ignore` options accept `Hash` arguments;
    allows for conditional tracking.
  - [#264](https://github.com/paper-trail-gem/paper_trail/pull/264) - Allow unwrapped symbol to be passed in to the `on` option.
  - [#224](https://github.com/paper-trail-gem/paper_trail/issues/224)/[#236](https://github.com/paper-trail-gem/paper_trail/pull/236) -
    Fixed compatibility with [ActsAsTaggableOn](https://github.com/mbleigh/acts-as-taggable-on).
  - [#235](https://github.com/paper-trail-gem/paper_trail/pull/235) - Dropped unnecessary secondary sort on `versions` association.
  - [#216](https://github.com/paper-trail-gem/paper_trail/pull/216) - Added helper & extension for [RSpec](https://github.com/rspec/rspec),
    and helper for [Cucumber](http://cukes.info).
  - [#212](https://github.com/paper-trail-gem/paper_trail/pull/212) - Added `PaperTrail::Cleaner` module, useful for discarding draft versions.
  - [#207](https://github.com/paper-trail-gem/paper_trail/issues/207) - Versions for `'create'` events are now created with `create!` instead of
    `create` so that an exception gets raised if it is appropriate to do so.
  - [#199](https://github.com/paper-trail-gem/paper_trail/pull/199) - Rails 4 compatibility.
  - [#165](https://github.com/paper-trail-gem/paper_trail/pull/165) - Namespaced the `Version` class under the `PaperTrail` module.
  - [#119](https://github.com/paper-trail-gem/paper_trail/issues/119) - Support for [Sinatra](http://www.sinatrarb.com/); decoupled gem from `Rails`.
  - Renamed the default serializers from `PaperTrail::Serializers::Yaml` and `PaperTrail::Serializers::Json` to the capitalized forms,
    `PaperTrail::Serializers::YAML` and `PaperTrail::Serializers::JSON`.
  - Removed deprecated `set_whodunnit` method from Rails Controller scope.

## 2.7.2

  - [#228](https://github.com/paper-trail-gem/paper_trail/issues/228) - Refactored default `user_for_paper_trail` method implementation
    so that `current_user` only gets invoked if it is defined.
  - [#219](https://github.com/paper-trail-gem/paper_trail/pull/219) - Fixed issue where attributes stored with `nil` value might not get
    reified properly depending on the way the serializer worked.
  - [#213](https://github.com/paper-trail-gem/paper_trail/issues/213) - Added a `version_limit` option to the `PaperTrail::Config` options
    that can be used to restrict the number of versions PaperTrail will store per object instance.
  - [#187](https://github.com/paper-trail-gem/paper_trail/pull/187) - Confirmed JRuby support.
  - [#174](https://github.com/paper-trail-gem/paper_trail/pull/174) - The `event` field on the versions table can now be customized.

## 2.7.1

  - [#206](https://github.com/paper-trail-gem/paper_trail/issues/206) - Fixed Ruby 1.8.7 compatibility for tracking `object_changes`.
  - [#200](https://github.com/paper-trail-gem/paper_trail/issues/200) - Fixed `next_version` method so that it returns the live model
    when called on latest reified version of a model prior to the live model.
  - [#197](https://github.com/paper-trail-gem/paper_trail/issues/197) - PaperTrail now falls back on using YAML for serialization of
    serialized model attributes for storage in the `object` and `object_changes` columns in the `Version` table. This fixes
    compatibility for `Rails 3.0.x` for projects that employ the `serialize` declaration on a model.
  - [#194](https://github.com/paper-trail-gem/paper_trail/issues/194) - A JSON serializer is now included in the gem.
  - [#192](https://github.com/paper-trail-gem/paper_trail/pull/192) - `object_changes` should store serialized representation of serialized
    attributes for `create` actions (in addition to `update` actions, which had already been patched by
    [#180](https://github.com/paper-trail-gem/paper_trail/pull/180)).
  - [#190](https://github.com/paper-trail-gem/paper_trail/pull/190) - Fixed compatibility with
    [SerializedAttributes](https://github.com/technoweenie/serialized_attributes) gem.
  - [#189](https://github.com/paper-trail-gem/paper_trail/pull/189) - Provided support for a `configure` block initializer.
  - Added `setter` method for the `serializer` config option.

## 2.7.0

  - [#183](https://github.com/paper-trail-gem/paper_trail/pull/183) - Fully qualify the `Version` class to help prevent
    namespace resolution errors within other gems / plugins.
  - [#180](https://github.com/paper-trail-gem/paper_trail/pull/180) - Store serialized representation of serialized attributes
    on the `object` and `object_changes` columns in the `Version` table.
  - [#164](https://github.com/paper-trail-gem/paper_trail/pull/164) - Allow usage of custom serializer for storage of object attributes.

## 2.6.4

  - [#181](https://github.com/paper-trail-gem/paper_trail/issues/181)/[#182](https://github.com/paper-trail-gem/paper_trail/pull/182) -
    Controller metadata methods should only be evaluated when `paper_trail_enabled_for_controller == true`.
  - [#177](https://github.com/paper-trail-gem/paper_trail/issues/177)/[#178](https://github.com/paper-trail-gem/paper_trail/pull/178) -
    Factored out `version_key` into it's own method to prevent `ConnectionNotEstablished` error from getting thrown in
    instances where `has_paper_trail` is declared on class prior to ActiveRecord establishing a connection.
  - [#176](https://github.com/paper-trail-gem/paper_trail/pull/176) - Force metadata calls for attributes to use current value
    if attribute value is changing.
  - [#173](https://github.com/paper-trail-gem/paper_trail/pull/173) - Update link to [diff-lcs](https://github.com/halostatue/diff-lcs).
  - [#172](https://github.com/paper-trail-gem/paper_trail/pull/172) - Save `object_changes` on creation.
  - [#168](https://github.com/paper-trail-gem/paper_trail/pull/168) - Respect conditional `:if` or `:unless` arguments to the
    `has_paper_trail` method for `destroy` events.
  - [#167](https://github.com/paper-trail-gem/paper_trail/pull/167) - Fix `originator` method so that it works with subclasses and STI.
  - [#160](https://github.com/paper-trail-gem/paper_trail/pull/160) - Fixed failing tests and resolved out of date dependency issues.
  - [#157](https://github.com/paper-trail-gem/paper_trail/pull/157) - Refactored `class_attribute` names on the `ClassMethods` module
    for names that are not obviously pertaining to PaperTrail to prevent method name collision.<|MERGE_RESOLUTION|>--- conflicted
+++ resolved
@@ -11,13 +11,6 @@
 
 ### Added
 
-<<<<<<< HEAD
-- None
-
-### Fixed
-
-- None
-=======
 - Support ruby 2.6.0
 - [#1182](https://github.com/paper-trail-gem/paper_trail/pull/1182) -
   Support rails 6.0.0.beta1
@@ -31,7 +24,6 @@
 
 - [#1176](https://github.com/paper-trail-gem/paper_trail/pull/1176) -
   `config.paper_trail.enabled`
->>>>>>> 601ebaab
 
 ## 10.1.0 (2018-12-04)
 
